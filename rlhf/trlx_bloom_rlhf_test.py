--- conflicted
+++ resolved
@@ -1,25 +1,31 @@
+import os
+os.environ["WANDB_DISABLED"] = "true"
+os.environ["TOKENIZERS_PARALLELISM"] = "false"
+# os.environ["CUDA_VISIBLE_DEVICES"] = "0,1,2,3,4,5,6,7"
+# os.environ["CUDA_LAUNCH_BLOCKING"] = "1"
+
+from typing import List
+
 import json
-import os
-from typing import List
-
 import torch
-
-import trlx
 from datasets import load_dataset
 from reward_model.reward_model_bloom import BLOOMRewardModel
 from tqdm import tqdm
 from transformers import AutoTokenizer
-from trlx.data.configs import (ModelConfig, OptimizerConfig, SchedulerConfig,
-                               TokenizerConfig, TrainConfig, TRLConfig)
+
+import trlx
+from trlx.data.configs import (
+    ModelConfig,
+    OptimizerConfig,
+    SchedulerConfig,
+    TokenizerConfig,
+    TrainConfig,
+    TRLConfig,
+)
 from trlx.models.modeling_ppo import PPOConfig
 
-os.environ['WANDB_DISABLED'] = 'true'
-os.environ['TOKENIZERS_PARALLELISM'] = 'false'
-# os.environ["CUDA_VISIBLE_DEVICES"] = "0,1,2,3,4,5,6,7"
-# os.environ["CUDA_LAUNCH_BLOCKING"] = "1"
-
-REWARD_CHECKPOINT_PATH = 'bigscience/bloom-7b1'
-SFT_MODEL_PATH = 'bigscience/bloom-7b1'
+REWARD_CHECKPOINT_PATH = "bigscience/bloom-7b1"
+SFT_MODEL_PATH = "bigscience/bloom-7b1"
 
 config = TRLConfig(
     train=TrainConfig(
@@ -29,35 +35,35 @@
         batch_size=4,
         checkpoint_interval=10000,
         eval_interval=2000,
-        pipeline='PromptPipeline',
-        trainer='AcceleratePPOTrainer',
+        pipeline="PromptPipeline",
+        trainer="AcceleratePPOTrainer",
     ),
     model=ModelConfig(
-        model_path='bigscience/bloom-7b1',
+        model_path="bigscience/bloom-7b1",
         num_layers_unfrozen=8,
     ),
     tokenizer=TokenizerConfig(
-        tokenizer_path='bigscience/bloom-7b1',
-        truncation_side='right',
+        tokenizer_path="bigscience/bloom-7b1",
+        truncation_side="right",
     ),
     optimizer=OptimizerConfig(
-        name='adamw',
+        name="adamw",
         kwargs={
-            'lr': 1.0e-6,
-            'betas': [0.9, 0.999],
-            'eps': 1.0e-8,
-            'weight_decay': 0.01,
+            "lr": 1.0e-6,
+            "betas": [0.9, 0.999],
+            "eps": 1.0e-8,
+            "weight_decay": 0.01,
         },
     ),
     scheduler=SchedulerConfig(
-        name='cosine_annealing',
+        name="cosine_annealing",
         kwargs={
-            'T_max': 100000,
-            'eta_min': 5.0e-6,
+            "T_max": 100000,
+            "eta_min": 5.0e-6,
         },
     ),
     method=PPOConfig(
-        name='PPOConfig',
+        name="PPOConfig",
         num_rollouts=128,
         chunk_size=16,
         ppo_epochs=4,
@@ -74,7 +80,7 @@
         ref_std=None,
         cliprange_reward=10,
         gen_kwargs={
-            'max_new_tokens': 50,
+            "max_new_tokens": 50,
         },
     ),
 )
@@ -89,53 +95,51 @@
             res.append(line)
     return res
 
-
 def create_prompt_dataset(path):
     dataset = read_json(path)
-    print('dataset_size: ', len(dataset))
-    print('dataset_size case: ', dataset[0])
+    print("dataset_size: ", len(dataset))
+    print("dataset_size case: ", dataset[0])
     data_list = []
     for sample in tqdm(dataset):
         data_dict = {}
-        data_dict['prompt'] = sample['query']
-        data_dict['label'] = sample['reference']
+        data_dict["prompt"] = sample["query"]
+        data_dict["label"] = sample["reference"]
         data_list.append(data_dict)
-    print('data_nums: ', len(data_list))
+    print("data_nums: ", len(data_list))
     return data_list
 
 
-if __name__ == '__main__':
+if __name__ == "__main__":
     # Load the pre-trained reward model
-    rw_tokenizer = AutoTokenizer.from_pretrained('bigscience/bloom-1b1')
+    rw_tokenizer = AutoTokenizer.from_pretrained("bigscience/bloom-1b1")
     rw_tokenizer.pad_token = rw_tokenizer.eos_token
     rw_tokenizer.padding_side = 'right'
-    rw_model = BLOOMRewardModel('bigscience/bloom-7b1')
+    rw_model = BLOOMRewardModel("bigscience/bloom-7b1")
     rw_model.half()
     rw_model.eval()
-    rw_device = torch.device('cuda:{}'.format(1))  # set reward model device
+    rw_device = torch.device("cuda:{}".format(1))  # set reward model device
     rw_model.to(rw_device)
 
     def get_scores(samples: List[str]):
         scores_list = []
         batch_size = 2
         for i in range(0, len(samples), batch_size):
-            sub_samples = samples[i:i + batch_size]
-            sub_samples = [chosen + '</s>' for chosen in sub_samples]
+            sub_samples = samples[i : i + batch_size]
+            sub_samples = [chosen + "</s>" for chosen in sub_samples]
             encodings_dict = rw_tokenizer(
                 sub_samples,
                 truncation=True,
                 max_length=config.train.seq_length,
-                padding='max_length',
-                return_tensors='pt',
+                padding="max_length",
+                return_tensors="pt",
             )
-            input_ids = encodings_dict['input_ids'].to(rw_device)
-            attn_masks = encodings_dict['attention_mask'].to(rw_device)
+            input_ids = encodings_dict["input_ids"].to(rw_device)
+            attn_masks = encodings_dict["attention_mask"].to(rw_device)
             input_ids = input_ids.repeat(2, 1)
             attn_masks = attn_masks.repeat(2, 1)
             with torch.no_grad():
-                sub_scores = rw_model(input_ids=input_ids,
-                                      attention_mask=attn_masks)
-            scores_list.append(sub_scores['chosen_end_scores'])
+                sub_scores = rw_model(input_ids=input_ids, attention_mask=attn_masks)
+            scores_list.append(sub_scores["chosen_end_scores"])
         scores = torch.cat(scores_list, dim=0)
         return scores
 
@@ -148,46 +152,23 @@
         for i in tqdm(range(len(prompts))):
             tmp = tokenizer.decode(
                 tokenizer(
-<<<<<<< HEAD
-                    prompts[i].split('TL;DR:')[0],
-                    truncation=True,
-                    max_length=max_length -
-                    5,  # to make sure "TL;DR" dont get truncated
-=======
                     prompts[i],
                     truncation=True,
                     max_length=max_length,  # [canceled] to make sure "TL;DR" dont get truncated
->>>>>>> 27235131
                     add_special_tokens=False,
-                )['input_ids'],
+                )["input_ids"],
                 skip_special_tokens=True,
             ).strip()
-<<<<<<< HEAD
-            tmp = tmp + '\nTL;DR:'
-=======
->>>>>>> 27235131
             tmp = tokenizer.decode(
-                tokenizer(tmp,
-                          truncation=True,
-                          max_length=max_length,
-                          add_special_tokens=False)['input_ids'],
+                tokenizer(tmp, truncation=True, max_length=max_length, add_special_tokens=False)["input_ids"],
                 skip_special_tokens=True,
             ).strip()
             formatted_prompts.append(tmp)
         return formatted_prompts
 
     def reward_fn(samples: List[str], **kwargs):
-<<<<<<< HEAD
-        original_samples = [
-            text.split('TL;DR:')[0] + 'TL;DR: ' for text in samples
-        ]
-        original_samples = [
-            text + post_summary_dict[text.strip()] for text in original_samples
-        ]
-=======
         original_samples = [text for text in samples]
         original_samples = [text + post_summary_dict[text.strip()] for text in original_samples]
->>>>>>> 27235131
         original_scores = get_scores(original_samples)
         scores = get_scores(samples)
         norms_scores = scores - original_scores
@@ -195,17 +176,15 @@
 
     tokenizer = AutoTokenizer.from_pretrained(config.tokenizer.tokenizer_path)
     tokenizer.pad_token = tokenizer.eos_token
-    tokenizer.padding_side = 'left'
-    max_length_input = config.train.seq_length - config.method.gen_kwargs[
-        'max_new_tokens']
+    tokenizer.padding_side = "left"
+    max_length_input = config.train.seq_length - config.method.gen_kwargs["max_new_tokens"]
 
     train_dataset = create_prompt_dataset('./rl_data/train_data.json')
     val_dataset = create_prompt_dataset('./rl_data/val_data.json')
 
     # Store data into prompt and label pairs
-    train_set = [(sample['prompt'], sample['label'])
-                 for sample in train_dataset]
-    val_set = [(sample['prompt'], sample['label']) for sample in val_dataset]
+    train_set = [(sample["prompt"], sample["label"]) for sample in train_dataset]
+    val_set = [(sample["prompt"], sample["label"]) for sample in val_dataset]
 
     # Split contents into summaries and labels
     train_posts, train_summaries = zip(*train_set)
@@ -223,8 +202,6 @@
     trainer = trlx.train(
         reward_fn=reward_fn,
         prompts=train_prompts,
-        eval_prompts=val_prompts[
-            0:
-            1000],  # sampling 1000 validation prompts for evaluation speed in training
+        eval_prompts=val_prompts[0:1000],  # sampling 1000 validation prompts for evaluation speed in training
         config=config,
     )